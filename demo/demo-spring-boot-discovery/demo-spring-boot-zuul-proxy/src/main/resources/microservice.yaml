--- conflicted
+++ resolved
@@ -5,45 +5,7 @@
 cse:
   service:
     registry:
-<<<<<<< HEAD
       address: http://127.0.0.1:9980
   references:
     springmvc:
-      version-rule: 0.0.1
-=======
-      address: http://10.120.168.229:32800
-  grpc:
-    address: 0.0.0.0:9090
-  rest:
-    address: 0.0.0.0:8080?sslEnabled=true
-  highway:
-    address: 0.0.0.0:7070?sslEnabled=true
-  handler:
-    chain:
-      Provider:
-        default: perf-stats,tracing-provider,sla-provider,bizkeeper-provider
-  tracing:
-    enabled: true
-    samplingRate: 0.5
-  config:
-    client:
-      serverUri: https://10.22.87.59:30103
-#########cloud test for cc/sc
-ssl.cc.consumer.sslOptionFactory: io.servicecomb.foundation.auth.SSLOptionFactoryCloud
-ssl.sc.consumer.sslOptionFactory: io.servicecomb.foundation.auth.SSLOptionFactoryCloud
-
-#########SSL options
-ssl.protocols: TLSv1.2
-ssl.authPeer: true
-ssl.checkCN.host: true
-
-#########certificates config
-ssl.trustStore: trust.jks
-ssl.trustStoreType: JKS
-ssl.trustStoreValue: Changeme_123
-ssl.keyStore: server.p12
-ssl.keyStoreType: PKCS12
-ssl.keyStoreValue: Changeme_123
-ssl.crl: revoke.crl
-ssl.sslCustomClass: io.servicecomb.demo.DemoSSLCustom
->>>>>>> f5736028
+      version-rule: 0.0.1